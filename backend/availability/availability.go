--- conflicted
+++ resolved
@@ -394,7 +394,35 @@
 	return nil
 }
 
-
+// CheckConflicts validates a time slot (simple yes/no)
+func (ah *AvailabilityHandler) CheckConflicts(c *gin.Context) {
+	userCtx, exists := auth.GetUserContext(c)
+	if !exists || userCtx == nil {
+		c.JSON(http.StatusUnauthorized, gin.H{"error": "User context not found"})
+		return
+	}
+
+	var req struct {
+		ProviderID string    `json:"provider_id" binding:"required"`
+		StartTime  time.Time `json:"start_time" binding:"required"`
+		EndTime    time.Time `json:"end_time" binding:"required"`
+	}
+
+	if err := c.ShouldBindJSON(&req); err != nil {
+		c.JSON(http.StatusBadRequest, gin.H{"error": "Invalid request", "details": err.Error()})
+		return
+	}
+
+	conflictChecker := NewConflictChecker(ah.db)
+	result, err := conflictChecker.CheckTimeSlotAvailability(req.ProviderID, req.StartTime, req.EndTime)
+
+	if err != nil {
+		c.JSON(http.StatusInternalServerError, gin.H{"error": "Failed to check conflicts"})
+		return
+	}
+
+	c.JSON(http.StatusOK, gin.H{"conflict_check": result})
+}
 
 // GetSchedule retrieves the user's availability schedule in the frontend format
 func (ah *AvailabilityHandler) GetSchedule(c *gin.Context) {
@@ -403,7 +431,6 @@
 		c.JSON(http.StatusUnauthorized, gin.H{"error": "User context not found"})
 		return
 	}
-
 	// Get all recurring availability rules for the user
 	query := `
 		SELECT id, user_id, day_of_week, start_time, end_time, override_date, is_available, created_at, updated_at
@@ -589,205 +616,6 @@
 		}
 	}
 
-<<<<<<< HEAD
-	c.JSON(http.StatusOK, gin.H{"conflict_check": result})
-}
-
-// GetSchedule retrieves the user's availability schedule in the frontend format
-func (ah *AvailabilityHandler) GetSchedule(c *gin.Context) {
-	userCtx, exists := auth.GetUserContext(c)
-	if !exists || userCtx == nil {
-		c.JSON(http.StatusUnauthorized, gin.H{"error": "User context not found"})
-		return
-	}
-
-	// Get all recurring availability rules for the user
-	query := `
-		SELECT id, user_id, day_of_week, start_time, end_time, override_date, is_available, created_at, updated_at
-		FROM availability
-		WHERE user_id = $1 AND override_date IS NULL
-		ORDER BY day_of_week ASC`
-
-	rows, err := ah.db.Query(query, userCtx.UserID)
-	if err != nil {
-		c.JSON(http.StatusInternalServerError, gin.H{"error": "Failed to fetch availability", "details": err.Error()})
-		return
-	}
-	defer rows.Close()
-
-	var availabilities []Availability
-	for rows.Next() {
-		var availability Availability
-		err := rows.Scan(
-			&availability.ID, &availability.UserID, &availability.DayOfWeek,
-			&availability.StartTime, &availability.EndTime, &availability.OverrideDate,
-			&availability.IsAvailable, &availability.CreatedAt, &availability.UpdatedAt,
-		)
-		if err != nil {
-			c.JSON(http.StatusInternalServerError, gin.H{"error": fmt.Sprintf("Failed to scan availability: %v", err)})
-			return
-		}
-		availabilities = append(availabilities, availability)
-	}
-
-	// Convert to frontend format
-	schedule := convertToScheduleFormat(availabilities, userCtx.UserID)
-	c.JSON(http.StatusOK, gin.H{"schedule": schedule})
-}
-
-// UpdateSchedule updates the complete availability schedule
-func (ah *AvailabilityHandler) UpdateSchedule(c *gin.Context) {
-	userCtx, exists := auth.GetUserContext(c)
-	if !exists || userCtx == nil {
-		c.JSON(http.StatusUnauthorized, gin.H{"error": "User context not found"})
-		return
-	}
-
-	var req UpdateScheduleRequest
-	if err := c.ShouldBindJSON(&req); err != nil {
-		c.JSON(http.StatusBadRequest, gin.H{"error": "Invalid request body", "details": err.Error()})
-		return
-	}
-
-	// Start transaction
-	tx, err := ah.db.Begin()
-	if err != nil {
-		c.JSON(http.StatusInternalServerError, gin.H{"error": "Failed to start transaction"})
-		return
-	}
-	defer tx.Rollback()
-
-	// If availability is being updated, replace all existing recurring rules
-	if req.Availability != nil {
-		// Delete all existing recurring availability rules
-		deleteQuery := `DELETE FROM availability WHERE user_id = $1 AND override_date IS NULL`
-		_, err = tx.Exec(deleteQuery, userCtx.UserID)
-		if err != nil {
-			c.JSON(http.StatusInternalServerError, gin.H{"error": "Failed to delete existing availability"})
-			return
-		}
-
-		// Insert new availability rules
-		for _, slot := range *req.Availability {
-			for _, day := range slot.Days {
-				availabilityID := uuid.New().String()
-
-				// Extract time from frontend format (1970-01-01T09:00:00.000Z)
-				startTimeStr := slot.StartTime.UTC().Format("15:04:05")
-				endTimeStr := slot.EndTime.UTC().Format("15:04:05")
-
-				insertQuery := `
-					INSERT INTO availability (id, user_id, day_of_week, start_time, end_time, override_date, is_available, created_at, updated_at)
-					VALUES ($1, $2, $3, $4, $5, NULL, true, $6, $7)`
-
-				now := time.Now().UTC()
-				_, err = tx.Exec(
-					insertQuery,
-					availabilityID, userCtx.UserID, day, startTimeStr, endTimeStr, now, now,
-				)
-				if err != nil {
-					c.JSON(http.StatusInternalServerError, gin.H{"error": "Failed to create availability rule", "details": err.Error()})
-					return
-				}
-			}
-		}
-	}
-
-	// Commit transaction
-	if err = tx.Commit(); err != nil {
-		c.JSON(http.StatusInternalServerError, gin.H{"error": "Failed to commit transaction"})
-		return
-	}
-
-	// Return updated schedule
-	ah.GetSchedule(c)
-}
-
-// CreateSchedule creates an initial availability schedule for new users
-func (ah *AvailabilityHandler) CreateSchedule(c *gin.Context) {
-	userCtx, exists := auth.GetUserContext(c)
-	if !exists || userCtx == nil {
-		c.JSON(http.StatusUnauthorized, gin.H{"error": "User context not found"})
-		return
-	}
-
-	var req Schedule
-	if err := c.ShouldBindJSON(&req); err != nil {
-		c.JSON(http.StatusBadRequest, gin.H{"error": "Invalid request body", "details": err.Error()})
-		return
-	}
-
-	// Check if user already has availability records
-	checkQuery := `SELECT COUNT(*) FROM availability WHERE user_id = $1 AND override_date IS NULL`
-	var count int
-	err := ah.db.QueryRow(checkQuery, userCtx.UserID).Scan(&count)
-	if err != nil {
-		c.JSON(http.StatusInternalServerError, gin.H{"error": "Failed to check existing availability"})
-		return
-	}
-
-	if count > 0 {
-		c.JSON(http.StatusConflict, gin.H{"error": "User already has availability schedule. Use PUT to update."})
-		return
-	}
-
-	// Start transaction
-	tx, err := ah.db.Begin()
-	if err != nil {
-		c.JSON(http.StatusInternalServerError, gin.H{"error": "Failed to start transaction"})
-		return
-	}
-	defer tx.Rollback()
-
-	// Insert new availability rules
-	for _, slot := range req.Availability {
-		for _, day := range slot.Days {
-			availabilityID := uuid.New().String()
-
-			// Extract time from frontend format (1970-01-01T09:00:00.000Z)
-			startTimeStr := slot.StartTime.UTC().Format("15:04:05")
-			endTimeStr := slot.EndTime.UTC().Format("15:04:05")
-
-			insertQuery := `
-				INSERT INTO availability (id, user_id, day_of_week, start_time, end_time, override_date, is_available, created_at, updated_at)
-				VALUES ($1, $2, $3, $4, $5, NULL, true, $6, $7)`
-
-			now := time.Now().UTC()
-			_, err = tx.Exec(
-				insertQuery,
-				availabilityID, userCtx.UserID, day, startTimeStr, endTimeStr, now, now,
-			)
-			if err != nil {
-				c.JSON(http.StatusInternalServerError, gin.H{"error": "Failed to create availability rule", "details": err.Error()})
-				return
-			}
-		}
-	}
-
-	// Commit transaction
-	if err = tx.Commit(); err != nil {
-		c.JSON(http.StatusInternalServerError, gin.H{"error": "Failed to commit transaction"})
-		return
-	}
-
-	// Return created schedule
-	ah.GetSchedule(c)
-}
-
-// convertToScheduleFormat converts database availability records to frontend schedule format
-func convertToScheduleFormat(availabilities []Availability, userID string) Schedule {
-	// Group availability rules by time slots
-	timeSlotMap := make(map[string][]int) // key: "startTime-endTime", value: array of days
-
-	for _, av := range availabilities {
-		if av.DayOfWeek != nil && av.StartTime != nil && av.EndTime != nil && av.IsAvailable {
-			key := *av.StartTime + "-" + *av.EndTime
-			timeSlotMap[key] = append(timeSlotMap[key], *av.DayOfWeek)
-		}
-	}
-
-=======
->>>>>>> 9c0477bd
 	// Convert to AvailabilitySlot format
 	var slots []AvailabilitySlot
 	for timeKey, days := range timeSlotMap {
