--- conflicted
+++ resolved
@@ -394,41 +394,16 @@
 	return nil
 }
 
-<<<<<<< HEAD
-// CheckConflicts validates a time slot (simple yes/no)
-func (ah *AvailabilityHandler) CheckConflicts(c *gin.Context) {
-=======
+
+
 // GetSchedule retrieves the user's availability schedule in the frontend format
 func (ah *AvailabilityHandler) GetSchedule(c *gin.Context) {
->>>>>>> d0fd076b
-	userCtx, exists := auth.GetUserContext(c)
-	if !exists || userCtx == nil {
-		c.JSON(http.StatusUnauthorized, gin.H{"error": "User context not found"})
-		return
-	}
-
-<<<<<<< HEAD
-	var req struct {
-		ProviderID string    `json:"provider_id" binding:"required"`
-		StartTime  time.Time `json:"start_time" binding:"required"`
-		EndTime    time.Time `json:"end_time" binding:"required"`
-	}
-
-	if err := c.ShouldBindJSON(&req); err != nil {
-		c.JSON(http.StatusBadRequest, gin.H{"error": "Invalid request", "details": err.Error()})
-		return
-	}
-
-	conflictChecker := NewConflictChecker(ah.db)
-	result, err := conflictChecker.CheckTimeSlotAvailability(req.ProviderID, req.StartTime, req.EndTime)
-
-	if err != nil {
-		c.JSON(http.StatusInternalServerError, gin.H{"error": "Failed to check conflicts"})
-		return
-	}
-
-	c.JSON(http.StatusOK, gin.H{"conflict_check": result})
-=======
+	userCtx, exists := auth.GetUserContext(c)
+	if !exists || userCtx == nil {
+		c.JSON(http.StatusUnauthorized, gin.H{"error": "User context not found"})
+		return
+	}
+
 	// Get all recurring availability rules for the user
 	query := `
 		SELECT id, user_id, day_of_week, start_time, end_time, override_date, is_available, created_at, updated_at
@@ -650,5 +625,4 @@
 		TimeZone:     "UTC",
 		Availability: slots,
 	}
->>>>>>> d0fd076b
 }