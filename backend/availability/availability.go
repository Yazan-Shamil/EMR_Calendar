package availability

import (
	"database/sql"
	"fmt"
	"net/http"
	"strconv"
	"strings"
	"time"

	"emr-calendar-backend/auth"

	"github.com/gin-gonic/gin"
	"github.com/google/uuid"
)

type AvailabilityHandler struct {
	db *sql.DB
}

func NewAvailabilityHandler(db *sql.DB) *AvailabilityHandler {
	return &AvailabilityHandler{
		db: db,
	}
}

// GetAvailability retrieves all availability rules for the current user
func (ah *AvailabilityHandler) GetAvailability(c *gin.Context) {
	userCtx, exists := auth.GetUserContext(c)
	if !exists || userCtx == nil {
		c.JSON(http.StatusUnauthorized, gin.H{"error": "User context not found"})
		return
	}

	// Parse query parameters
	dayOfWeek := c.Query("day_of_week")
	isOverride := c.Query("override")

	// Build query
	query := `
		SELECT id, user_id, day_of_week, start_time, end_time, override_date, is_available, created_at, updated_at
		FROM availability
		WHERE user_id = $1`
	args := []interface{}{userCtx.UserID}
	argIndex := 2

	// Filter by day of week if provided
	if dayOfWeek != "" {
		if day, err := strconv.Atoi(dayOfWeek); err == nil && day >= 0 && day <= 6 {
			query += fmt.Sprintf(" AND day_of_week = $%d", argIndex)
			args = append(args, day)
			argIndex++
		}
	}

	// Filter by override vs recurring
	if isOverride == "true" {
		query += " AND override_date IS NOT NULL"
	} else if isOverride == "false" {
		query += " AND override_date IS NULL"
	}

	query += " ORDER BY day_of_week ASC, override_date ASC"

	rows, err := ah.db.Query(query, args...)
	if err != nil {
		c.JSON(http.StatusInternalServerError, gin.H{"error": "Failed to fetch availability", "details": err.Error()})
		return
	}
	defer rows.Close()

	var availabilities []Availability
	for rows.Next() {
		var availability Availability
		err := rows.Scan(
			&availability.ID, &availability.UserID, &availability.DayOfWeek,
			&availability.StartTime, &availability.EndTime, &availability.OverrideDate,
			&availability.IsAvailable, &availability.CreatedAt, &availability.UpdatedAt,
		)
		if err != nil {
			c.JSON(http.StatusInternalServerError, gin.H{"error": fmt.Sprintf("Failed to scan availability: %v", err)})
			return
		}
		availabilities = append(availabilities, availability)
	}

	c.JSON(http.StatusOK, gin.H{
		"availability": availabilities,
		"count":        len(availabilities),
	})
}

// CreateAvailability creates a new availability rule
func (ah *AvailabilityHandler) CreateAvailability(c *gin.Context) {
	userCtx, exists := auth.GetUserContext(c)
	if !exists || userCtx == nil {
		c.JSON(http.StatusUnauthorized, gin.H{"error": "User context not found"})
		return
	}

	var req CreateAvailabilityRequest
	if err := c.ShouldBindJSON(&req); err != nil {
		c.JSON(http.StatusBadRequest, gin.H{"error": "Invalid request body", "details": err.Error()})
		return
	}

	// Validate business logic
	if err := ah.validateAvailabilityRequest(&req); err != nil {
		c.JSON(http.StatusBadRequest, gin.H{"error": err.Error()})
		return
	}

	// Set default availability if not provided
	isAvailable := true
	if req.IsAvailable != nil {
		isAvailable = *req.IsAvailable
	}

	// Generate UUID for availability
	availabilityID := uuid.New().String()

	// Insert into database
	query := `
		INSERT INTO availability (id, user_id, day_of_week, start_time, end_time, override_date, is_available, created_at, updated_at)
		VALUES ($1, $2, $3, $4, $5, $6, $7, $8, $9)
		RETURNING id, user_id, day_of_week, start_time, end_time, override_date, is_available, created_at, updated_at`

	var availability Availability
	now := time.Now().UTC()
	err := ah.db.QueryRow(
		query,
		availabilityID, userCtx.UserID, req.DayOfWeek, req.StartTime, req.EndTime,
		req.OverrideDate, isAvailable, now, now,
	).Scan(
		&availability.ID, &availability.UserID, &availability.DayOfWeek,
		&availability.StartTime, &availability.EndTime, &availability.OverrideDate,
		&availability.IsAvailable, &availability.CreatedAt, &availability.UpdatedAt,
	)

	if err != nil {
		c.JSON(http.StatusInternalServerError, gin.H{"error": "Failed to create availability", "details": err.Error()})
		return
	}

	c.JSON(http.StatusCreated, gin.H{"availability": availability})
}

// UpdateAvailability updates an existing availability rule
func (ah *AvailabilityHandler) UpdateAvailability(c *gin.Context) {
	userCtx, exists := auth.GetUserContext(c)
	if !exists || userCtx == nil {
		c.JSON(http.StatusUnauthorized, gin.H{"error": "User context not found"})
		return
	}

	availabilityID := c.Param("id")

	var req UpdateAvailabilityRequest
	if err := c.ShouldBindJSON(&req); err != nil {
		c.JSON(http.StatusBadRequest, gin.H{"error": "Invalid request body", "details": err.Error()})
		return
	}

	// First, check if availability exists and belongs to user
	var existingAvailability Availability
	checkQuery := `
		SELECT id, user_id, day_of_week, start_time, end_time, override_date, is_available, created_at, updated_at
		FROM availability
		WHERE id = $1 AND user_id = $2`

	err := ah.db.QueryRow(checkQuery, availabilityID, userCtx.UserID).Scan(
		&existingAvailability.ID, &existingAvailability.UserID, &existingAvailability.DayOfWeek,
		&existingAvailability.StartTime, &existingAvailability.EndTime, &existingAvailability.OverrideDate,
		&existingAvailability.IsAvailable, &existingAvailability.CreatedAt, &existingAvailability.UpdatedAt,
	)

	if err != nil {
		if err == sql.ErrNoRows {
			c.JSON(http.StatusNotFound, gin.H{"error": "Availability rule not found"})
			return
		}
		c.JSON(http.StatusInternalServerError, gin.H{"error": "Failed to fetch availability"})
		return
	}

	// Build dynamic update query
	updateFields := []string{}
	args := []interface{}{}
	argIndex := 1

	if req.DayOfWeek != nil {
		updateFields = append(updateFields, fmt.Sprintf("day_of_week = $%d", argIndex))
		args = append(args, *req.DayOfWeek)
		argIndex++
	}

	if req.StartTime != nil {
		updateFields = append(updateFields, fmt.Sprintf("start_time = $%d", argIndex))
		args = append(args, *req.StartTime)
		argIndex++
	}

	if req.EndTime != nil {
		updateFields = append(updateFields, fmt.Sprintf("end_time = $%d", argIndex))
		args = append(args, *req.EndTime)
		argIndex++
	}

	if req.IsAvailable != nil {
		updateFields = append(updateFields, fmt.Sprintf("is_available = $%d", argIndex))
		args = append(args, *req.IsAvailable)
		argIndex++
	}

	if len(updateFields) == 0 {
		c.JSON(http.StatusBadRequest, gin.H{"error": "No fields to update"})
		return
	}

	// Add updated_at field
	updateFields = append(updateFields, fmt.Sprintf("updated_at = $%d", argIndex))
	args = append(args, time.Now().UTC())
	argIndex++

	// Add WHERE condition
	args = append(args, availabilityID, userCtx.UserID)

	updateQuery := fmt.Sprintf(`
		UPDATE availability
		SET %s
		WHERE id = $%d AND user_id = $%d
		RETURNING id, user_id, day_of_week, start_time, end_time, override_date, is_available, created_at, updated_at`,
		strings.Join(updateFields, ", "),
		argIndex, argIndex+1)

	var updatedAvailability Availability
	err = ah.db.QueryRow(updateQuery, args...).Scan(
		&updatedAvailability.ID, &updatedAvailability.UserID, &updatedAvailability.DayOfWeek,
		&updatedAvailability.StartTime, &updatedAvailability.EndTime, &updatedAvailability.OverrideDate,
		&updatedAvailability.IsAvailable, &updatedAvailability.CreatedAt, &updatedAvailability.UpdatedAt,
	)

	if err != nil {
		c.JSON(http.StatusInternalServerError, gin.H{"error": "Failed to update availability"})
		return
	}

	c.JSON(http.StatusOK, gin.H{"availability": updatedAvailability})
}

// DeleteAvailability deletes an existing availability rule
func (ah *AvailabilityHandler) DeleteAvailability(c *gin.Context) {
	userCtx, exists := auth.GetUserContext(c)
	if !exists || userCtx == nil {
		c.JSON(http.StatusUnauthorized, gin.H{"error": "User context not found"})
		return
	}

	availabilityID := c.Param("id")

	query := `DELETE FROM availability WHERE id = $1 AND user_id = $2`
	result, err := ah.db.Exec(query, availabilityID, userCtx.UserID)
	if err != nil {
		c.JSON(http.StatusInternalServerError, gin.H{"error": "Failed to delete availability"})
		return
	}

	rowsAffected, err := result.RowsAffected()
	if err != nil {
		c.JSON(http.StatusInternalServerError, gin.H{"error": "Failed to verify deletion"})
		return
	}

	if rowsAffected == 0 {
		c.JSON(http.StatusNotFound, gin.H{"error": "Availability rule not found"})
		return
	}

	c.JSON(http.StatusOK, gin.H{"message": "Availability rule deleted successfully"})
}

// CreateOverride creates a date-specific availability override
func (ah *AvailabilityHandler) CreateOverride(c *gin.Context) {
	userCtx, exists := auth.GetUserContext(c)
	if !exists || userCtx == nil {
		c.JSON(http.StatusUnauthorized, gin.H{"error": "User context not found"})
		return
	}

	var req CreateOverrideRequest
	if err := c.ShouldBindJSON(&req); err != nil {
		c.JSON(http.StatusBadRequest, gin.H{"error": "Invalid request body", "details": err.Error()})
		return
	}

	// Validate that override date is in the future or today
	today := time.Now().UTC().Truncate(24 * time.Hour)
	overrideDate := req.OverrideDate.Truncate(24 * time.Hour)
	if overrideDate.Before(today) {
		c.JSON(http.StatusBadRequest, gin.H{"error": "Override date cannot be in the past"})
		return
	}

	// Check if override already exists for this date
	checkQuery := `SELECT id FROM availability WHERE user_id = $1 AND override_date = $2`
	var existingID string
	err := ah.db.QueryRow(checkQuery, userCtx.UserID, req.OverrideDate).Scan(&existingID)
	if err == nil {
		c.JSON(http.StatusConflict, gin.H{"error": "Override already exists for this date"})
		return
	} else if err != sql.ErrNoRows {
		c.JSON(http.StatusInternalServerError, gin.H{"error": "Failed to check existing override"})
		return
	}

	// Generate UUID for override
	overrideID := uuid.New().String()

	// Insert into database
	query := `
		INSERT INTO availability (id, user_id, day_of_week, start_time, end_time, override_date, is_available, created_at, updated_at)
		VALUES ($1, $2, NULL, $3, $4, $5, $6, $7, $8)
		RETURNING id, user_id, day_of_week, start_time, end_time, override_date, is_available, created_at, updated_at`

	var override Availability
	now := time.Now().UTC()
	err = ah.db.QueryRow(
		query,
		overrideID, userCtx.UserID, req.StartTime, req.EndTime,
		req.OverrideDate, req.IsAvailable, now, now,
	).Scan(
		&override.ID, &override.UserID, &override.DayOfWeek,
		&override.StartTime, &override.EndTime, &override.OverrideDate,
		&override.IsAvailable, &override.CreatedAt, &override.UpdatedAt,
	)

	if err != nil {
		c.JSON(http.StatusInternalServerError, gin.H{"error": "Failed to create override", "details": err.Error()})
		return
	}

	c.JSON(http.StatusCreated, gin.H{"override": override})
}

// validateAvailabilityRequest validates the business logic for availability requests
func (ah *AvailabilityHandler) validateAvailabilityRequest(req *CreateAvailabilityRequest) error {
	// Either recurring rule OR override, not both
	isRecurring := req.DayOfWeek != nil
	isOverride := req.OverrideDate != nil

	if isRecurring == isOverride {
		return fmt.Errorf("must specify either day_of_week (for recurring) or override_date (for override), not both")
	}

	// For recurring rules, validate times
	if isRecurring {
		if req.StartTime == nil || req.EndTime == nil {
			return fmt.Errorf("start_time and end_time are required for recurring availability")
		}

		// Validate time format and logic
		startTime, err := time.Parse("15:04", *req.StartTime)
		if err != nil {
			return fmt.Errorf("invalid start_time format, use HH:MM")
		}

		endTime, err := time.Parse("15:04", *req.EndTime)
		if err != nil {
			return fmt.Errorf("invalid end_time format, use HH:MM")
		}

		if !endTime.After(startTime) {
			return fmt.Errorf("end_time must be after start_time")
		}
	}

	// For overrides, times are optional (can be unavailable all day)
	if isOverride && req.StartTime != nil && req.EndTime != nil {
		startTime, err := time.Parse("15:04", *req.StartTime)
		if err != nil {
			return fmt.Errorf("invalid start_time format, use HH:MM")
		}

		endTime, err := time.Parse("15:04", *req.EndTime)
		if err != nil {
			return fmt.Errorf("invalid end_time format, use HH:MM")
		}

		if !endTime.After(startTime) {
			return fmt.Errorf("end_time must be after start_time")
		}
	}

	return nil
}

<<<<<<< HEAD
// CheckConflicts validates a time slot (simple yes/no)
func (ah *AvailabilityHandler) CheckConflicts(c *gin.Context) {
=======
// GetSchedule retrieves the user's availability schedule in the frontend format
func (ah *AvailabilityHandler) GetSchedule(c *gin.Context) {
>>>>>>> d0fd076b
	userCtx, exists := auth.GetUserContext(c)
	if !exists || userCtx == nil {
		c.JSON(http.StatusUnauthorized, gin.H{"error": "User context not found"})
		return
	}

<<<<<<< HEAD
	var req struct {
		ProviderID string    `json:"provider_id" binding:"required"`
		StartTime  time.Time `json:"start_time" binding:"required"`
		EndTime    time.Time `json:"end_time" binding:"required"`
	}

	if err := c.ShouldBindJSON(&req); err != nil {
		c.JSON(http.StatusBadRequest, gin.H{"error": "Invalid request", "details": err.Error()})
		return
	}

	conflictChecker := NewConflictChecker(ah.db)
	result, err := conflictChecker.CheckTimeSlotAvailability(req.ProviderID, req.StartTime, req.EndTime)

	if err != nil {
		c.JSON(http.StatusInternalServerError, gin.H{"error": "Failed to check conflicts"})
		return
	}

	c.JSON(http.StatusOK, gin.H{"conflict_check": result})
=======
	// Get all recurring availability rules for the user
	query := `
		SELECT id, user_id, day_of_week, start_time, end_time, override_date, is_available, created_at, updated_at
		FROM availability
		WHERE user_id = $1 AND override_date IS NULL
		ORDER BY day_of_week ASC`

	rows, err := ah.db.Query(query, userCtx.UserID)
	if err != nil {
		c.JSON(http.StatusInternalServerError, gin.H{"error": "Failed to fetch availability", "details": err.Error()})
		return
	}
	defer rows.Close()

	var availabilities []Availability
	for rows.Next() {
		var availability Availability
		err := rows.Scan(
			&availability.ID, &availability.UserID, &availability.DayOfWeek,
			&availability.StartTime, &availability.EndTime, &availability.OverrideDate,
			&availability.IsAvailable, &availability.CreatedAt, &availability.UpdatedAt,
		)
		if err != nil {
			c.JSON(http.StatusInternalServerError, gin.H{"error": fmt.Sprintf("Failed to scan availability: %v", err)})
			return
		}
		availabilities = append(availabilities, availability)
	}

	// Convert to frontend format
	schedule := convertToScheduleFormat(availabilities, userCtx.UserID)
	c.JSON(http.StatusOK, gin.H{"schedule": schedule})
}

// UpdateSchedule updates the complete availability schedule
func (ah *AvailabilityHandler) UpdateSchedule(c *gin.Context) {
	userCtx, exists := auth.GetUserContext(c)
	if !exists || userCtx == nil {
		c.JSON(http.StatusUnauthorized, gin.H{"error": "User context not found"})
		return
	}

	var req UpdateScheduleRequest
	if err := c.ShouldBindJSON(&req); err != nil {
		c.JSON(http.StatusBadRequest, gin.H{"error": "Invalid request body", "details": err.Error()})
		return
	}

	// Start transaction
	tx, err := ah.db.Begin()
	if err != nil {
		c.JSON(http.StatusInternalServerError, gin.H{"error": "Failed to start transaction"})
		return
	}
	defer tx.Rollback()

	// If availability is being updated, replace all existing recurring rules
	if req.Availability != nil {
		// Delete all existing recurring availability rules
		deleteQuery := `DELETE FROM availability WHERE user_id = $1 AND override_date IS NULL`
		_, err = tx.Exec(deleteQuery, userCtx.UserID)
		if err != nil {
			c.JSON(http.StatusInternalServerError, gin.H{"error": "Failed to delete existing availability"})
			return
		}

		// Insert new availability rules
		for _, slot := range *req.Availability {
			for _, day := range slot.Days {
				availabilityID := uuid.New().String()

				// Extract time from frontend format (1970-01-01T09:00:00.000Z)
				startTimeStr := slot.StartTime.UTC().Format("15:04:05")
				endTimeStr := slot.EndTime.UTC().Format("15:04:05")

				insertQuery := `
					INSERT INTO availability (id, user_id, day_of_week, start_time, end_time, override_date, is_available, created_at, updated_at)
					VALUES ($1, $2, $3, $4, $5, NULL, true, $6, $7)`

				now := time.Now().UTC()
				_, err = tx.Exec(
					insertQuery,
					availabilityID, userCtx.UserID, day, startTimeStr, endTimeStr, now, now,
				)
				if err != nil {
					c.JSON(http.StatusInternalServerError, gin.H{"error": "Failed to create availability rule", "details": err.Error()})
					return
				}
			}
		}
	}

	// Commit transaction
	if err = tx.Commit(); err != nil {
		c.JSON(http.StatusInternalServerError, gin.H{"error": "Failed to commit transaction"})
		return
	}

	// Return updated schedule
	ah.GetSchedule(c)
}

// CreateSchedule creates an initial availability schedule for new users
func (ah *AvailabilityHandler) CreateSchedule(c *gin.Context) {
	userCtx, exists := auth.GetUserContext(c)
	if !exists || userCtx == nil {
		c.JSON(http.StatusUnauthorized, gin.H{"error": "User context not found"})
		return
	}

	var req Schedule
	if err := c.ShouldBindJSON(&req); err != nil {
		c.JSON(http.StatusBadRequest, gin.H{"error": "Invalid request body", "details": err.Error()})
		return
	}

	// Check if user already has availability records
	checkQuery := `SELECT COUNT(*) FROM availability WHERE user_id = $1 AND override_date IS NULL`
	var count int
	err := ah.db.QueryRow(checkQuery, userCtx.UserID).Scan(&count)
	if err != nil {
		c.JSON(http.StatusInternalServerError, gin.H{"error": "Failed to check existing availability"})
		return
	}

	if count > 0 {
		c.JSON(http.StatusConflict, gin.H{"error": "User already has availability schedule. Use PUT to update."})
		return
	}

	// Start transaction
	tx, err := ah.db.Begin()
	if err != nil {
		c.JSON(http.StatusInternalServerError, gin.H{"error": "Failed to start transaction"})
		return
	}
	defer tx.Rollback()

	// Insert new availability rules
	for _, slot := range req.Availability {
		for _, day := range slot.Days {
			availabilityID := uuid.New().String()

			// Extract time from frontend format (1970-01-01T09:00:00.000Z)
			startTimeStr := slot.StartTime.UTC().Format("15:04:05")
			endTimeStr := slot.EndTime.UTC().Format("15:04:05")

			insertQuery := `
				INSERT INTO availability (id, user_id, day_of_week, start_time, end_time, override_date, is_available, created_at, updated_at)
				VALUES ($1, $2, $3, $4, $5, NULL, true, $6, $7)`

			now := time.Now().UTC()
			_, err = tx.Exec(
				insertQuery,
				availabilityID, userCtx.UserID, day, startTimeStr, endTimeStr, now, now,
			)
			if err != nil {
				c.JSON(http.StatusInternalServerError, gin.H{"error": "Failed to create availability rule", "details": err.Error()})
				return
			}
		}
	}

	// Commit transaction
	if err = tx.Commit(); err != nil {
		c.JSON(http.StatusInternalServerError, gin.H{"error": "Failed to commit transaction"})
		return
	}

	// Return created schedule
	ah.GetSchedule(c)
}

// convertToScheduleFormat converts database availability records to frontend schedule format
func convertToScheduleFormat(availabilities []Availability, userID string) Schedule {
	// Group availability rules by time slots
	timeSlotMap := make(map[string][]int) // key: "startTime-endTime", value: array of days

	for _, av := range availabilities {
		if av.DayOfWeek != nil && av.StartTime != nil && av.EndTime != nil && av.IsAvailable {
			key := *av.StartTime + "-" + *av.EndTime
			timeSlotMap[key] = append(timeSlotMap[key], *av.DayOfWeek)
		}
	}

	// Convert to AvailabilitySlot format
	var slots []AvailabilitySlot
	for timeKey, days := range timeSlotMap {
		parts := strings.Split(timeKey, "-")
		if len(parts) != 2 {
			continue
		}

		// Parse times and convert to frontend format (1970-01-01 date with time)
		startTime, err := time.Parse("15:04:05", parts[0])
		if err != nil {
			continue
		}
		endTime, err := time.Parse("15:04:05", parts[1])
		if err != nil {
			continue
		}

		// Convert to 1970-01-01 UTC format expected by frontend
		frontendStartTime := time.Date(1970, 1, 1, startTime.Hour(), startTime.Minute(), startTime.Second(), 0, time.UTC)
		frontendEndTime := time.Date(1970, 1, 1, endTime.Hour(), endTime.Minute(), endTime.Second(), 0, time.UTC)

		slots = append(slots, AvailabilitySlot{
			Days:      days,
			StartTime: frontendStartTime,
			EndTime:   frontendEndTime,
		})
	}

	return Schedule{
		ID:           1, // Fixed ID since we only have one schedule now
		Name:         "Working Hours",
		IsDefault:    true,
		TimeZone:     "UTC",
		Availability: slots,
	}
>>>>>>> d0fd076b
}<|MERGE_RESOLUTION|>--- conflicted
+++ resolved
@@ -394,20 +394,14 @@
 	return nil
 }
 
-<<<<<<< HEAD
 // CheckConflicts validates a time slot (simple yes/no)
 func (ah *AvailabilityHandler) CheckConflicts(c *gin.Context) {
-=======
-// GetSchedule retrieves the user's availability schedule in the frontend format
-func (ah *AvailabilityHandler) GetSchedule(c *gin.Context) {
->>>>>>> d0fd076b
-	userCtx, exists := auth.GetUserContext(c)
-	if !exists || userCtx == nil {
-		c.JSON(http.StatusUnauthorized, gin.H{"error": "User context not found"})
-		return
-	}
-
-<<<<<<< HEAD
+	userCtx, exists := auth.GetUserContext(c)
+	if !exists || userCtx == nil {
+		c.JSON(http.StatusUnauthorized, gin.H{"error": "User context not found"})
+		return
+	}
+
 	var req struct {
 		ProviderID string    `json:"provider_id" binding:"required"`
 		StartTime  time.Time `json:"start_time" binding:"required"`
@@ -428,7 +422,16 @@
 	}
 
 	c.JSON(http.StatusOK, gin.H{"conflict_check": result})
-=======
+}
+
+// GetSchedule retrieves the user's availability schedule in the frontend format
+func (ah *AvailabilityHandler) GetSchedule(c *gin.Context) {
+	userCtx, exists := auth.GetUserContext(c)
+	if !exists || userCtx == nil {
+		c.JSON(http.StatusUnauthorized, gin.H{"error": "User context not found"})
+		return
+	}
+
 	// Get all recurring availability rules for the user
 	query := `
 		SELECT id, user_id, day_of_week, start_time, end_time, override_date, is_available, created_at, updated_at
@@ -650,5 +653,4 @@
 		TimeZone:     "UTC",
 		Availability: slots,
 	}
->>>>>>> d0fd076b
 }